--- conflicted
+++ resolved
@@ -214,7 +214,7 @@
 
 function ProjectModal({ project, onClose }: { project: (typeof projects)[0]; onClose: () => void }) {
     return (
-<<<<<<< HEAD
+
         <Dialog open={true} onOpenChange={() => onClose()}>
             <DialogContent className="max-w-6xl max-h-[90vh] p-0 overflow-hidden">
                 <ScrollArea className="h-full max-h-[90vh]">
@@ -395,22 +395,7 @@
                                 </div>
                             </div>
                         </div>
-=======
-        <Dialog open onOpenChange={(open) => !open && onClose()}>
-            <DialogContent className="max-w-4xl">
-                <DialogHeader>
-                    <DialogTitle>{project.name}</DialogTitle>
-                </DialogHeader>
-                <div className="relative mb-4">
-                    <img src={project.bannerImage} alt="banner" className="w-full h-56 object-cover rounded-lg" />
-                    <div className="absolute top-0 left-0 w-full h-full bg-black opacity-50" />
-                    <div className="absolute top-4 left-4 text-white">
-                        <Avatar className="h-16 w-16">
-                            <AvatarImage src={project.founderAvatar} alt={project.founder} />
-                            <AvatarFallback>{project.founder[0]}</AvatarFallback>
-                        </Avatar>
-                        <h2 className="text-xl font-semibold">{project.founder}</h2>
->>>>>>> 636705ec
+
                     </div>
                 </div>
                 <div className="flex space-x-4">
